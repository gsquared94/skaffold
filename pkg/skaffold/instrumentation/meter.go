/*
Copyright 2020 The Skaffold Authors

Licensed under the Apache License, Version 2.0 (the "License");
you may not use this file except in compliance with the License.
You may obtain a copy of the License at

    http://www.apache.org/licenses/LICENSE-2.0

Unless required by applicable law or agreed to in writing, software
distributed under the License is distributed on an "AS IS" BASIS,
WITHOUT WARRANTIES OR CONDITIONS OF ANY KIND, either express or implied.
See the License for the specific language governing permissions and
limitations under the License.
*/

package instrumentation

import (
	"context"
	"encoding/json"
	"fmt"
	"io/ioutil"
	"math/rand"
	"net/http"
	"os"
	"path/filepath"
	"runtime"
	"strconv"
	"time"

	mexporter "github.com/GoogleCloudPlatform/opentelemetry-operations-go/exporter/metric"
	"github.com/mitchellh/go-homedir"
	"github.com/rakyll/statik/fs"
	"github.com/sirupsen/logrus"
	flag "github.com/spf13/pflag"
	"go.opentelemetry.io/otel/api/global"
	"go.opentelemetry.io/otel/api/metric"
	"go.opentelemetry.io/otel/label"
	"go.opentelemetry.io/otel/sdk/metric/controller/push"
	"google.golang.org/api/option"

	"github.com/GoogleContainerTools/skaffold/cmd/skaffold/app/cmd/statik"

	// import embedded secret for uploading metrics
	_ "github.com/GoogleContainerTools/skaffold/cmd/skaffold/app/secret/statik"
	"github.com/GoogleContainerTools/skaffold/pkg/skaffold/constants"
	"github.com/GoogleContainerTools/skaffold/pkg/skaffold/schema/latest"
	"github.com/GoogleContainerTools/skaffold/pkg/skaffold/util"
	"github.com/GoogleContainerTools/skaffold/pkg/skaffold/version"
	"github.com/GoogleContainerTools/skaffold/pkg/skaffold/yamltags"
	"github.com/GoogleContainerTools/skaffold/proto"
)

type skaffoldMeter struct {
	ExitCode       int
	BuildArtifacts int
	Command        string
	Version        string
	OS             string
	Arch           string
	PlatformType   string
	Deployers      []string
	EnumFlags      map[string]*flag.Flag
	Builders       map[string]int
	SyncType       map[string]bool
	DevIterations  []devIteration
	StartTime      time.Time
	Duration       time.Duration
	ErrorCode      proto.StatusCode
}

type devIteration struct {
	intent    string
	errorCode proto.StatusCode
}

var (
	meter = skaffoldMeter{
		OS:            runtime.GOOS,
		Arch:          runtime.GOARCH,
		EnumFlags:     map[string]*flag.Flag{},
		Builders:      map[string]int{},
		SyncType:      map[string]bool{},
		DevIterations: []devIteration{},
		StartTime:     time.Now(),
		Version:       version.Get().Version,
		ExitCode:      0,
		ErrorCode:     proto.StatusCode_OK,
	}
	shouldExportMetrics = os.Getenv("SKAFFOLD_EXPORT_METRICS") == "true"
	meteredCommands     = util.NewStringSet()
	doesBuild           = util.NewStringSet()
	doesDeploy          = util.NewStringSet()
	isOnline            bool
)

func init() {
	meteredCommands.Insert("build", "delete", "deploy", "dev", "debug", "filter", "generate_pipeline", "render", "run", "test")
	doesBuild.Insert("build", "render", "dev", "debug", "run")
	doesDeploy.Insert("deploy", "dev", "debug", "run")
	go func() {
		if shouldExportMetrics {
			r, err := http.Get("http://clients3.google.com/generate_204")
			if err == nil {
				r.Body.Close()
				isOnline = true
			}
		}
	}()
}

<<<<<<< HEAD
func InitMeter(runCtx *runcontext.RunContext, configs []*latest.SkaffoldConfig) {
	meter.Command = runCtx.Opts.Command
	meter.PlatformType = yamltags.GetYamlTag(configs[0].Build.BuildType)
	for _, config := range configs {
		for _, artifact := range config.Pipeline.Build.Artifacts {
			if _, ok := meter.Builders[yamltags.GetYamlTag(artifact.ArtifactType)]; ok {
				meter.Builders[yamltags.GetYamlTag(artifact.ArtifactType)]++
			} else {
				meter.Builders[yamltags.GetYamlTag(artifact.ArtifactType)] = 1
			}
			if artifact.Sync != nil {
				meter.SyncType[yamltags.GetYamlTag(artifact.Sync)] = true
			}
			meter.Deployers = append(meter.Deployers, yamltags.GetYamlTags(config.Deploy.DeployType)...)
			meter.BuildArtifacts += len(config.Pipeline.Build.Artifacts)
=======
func InitMeterFromConfig(config *latest.SkaffoldConfig) {
	meter.PlatformType = yamltags.GetYamlTag(config.Build.BuildType)
	for _, artifact := range config.Pipeline.Build.Artifacts {
		if _, ok := meter.Builders[yamltags.GetYamlTag(artifact.ArtifactType)]; ok {
			meter.Builders[yamltags.GetYamlTag(artifact.ArtifactType)]++
		} else {
			meter.Builders[yamltags.GetYamlTag(artifact.ArtifactType)] = 1
		}
		if artifact.Sync != nil {
			meter.SyncType[yamltags.GetYamlTag(artifact.Sync)] = true
>>>>>>> 531adb67
		}
	}
}

func SetCommand(cmd string) {
	if meteredCommands.Contains(cmd) {
		meter.Command = cmd
	}
}

func SetErrorCode(errorCode proto.StatusCode) {
	meter.ErrorCode = errorCode
}

func AddDevIteration(intent string) {
	meter.DevIterations = append(meter.DevIterations, devIteration{intent: intent})
}

func AddDevIterationErr(i int, errorCode proto.StatusCode) {
	if len(meter.DevIterations) == i {
		meter.DevIterations = append(meter.DevIterations, devIteration{intent: "error"})
	}
	meter.DevIterations[i].errorCode = errorCode
}

func AddFlag(flag *flag.Flag) {
	meter.EnumFlags[flag.Name] = flag
}

func ExportMetrics(exitCode int) error {
	if !shouldExportMetrics || meter.Command == "" {
		return nil
	}
	home, err := homedir.Dir()
	if err != nil {
		return fmt.Errorf("retrieving home directory: %w", err)
	}
	meter.ExitCode = exitCode
	meter.Duration = time.Since(meter.StartTime)
	return exportMetrics(context.Background(),
		filepath.Join(home, constants.DefaultSkaffoldDir, constants.DefaultMetricFile),
		meter)
}

func exportMetrics(ctx context.Context, filename string, meter skaffoldMeter) error {
	logrus.Debug("exporting metrics")
	p, err := initCloudMonitoringExporterMetrics()
	if p == nil {
		return err
	}

	b, err := ioutil.ReadFile(filename)
	fileExists := err == nil
	if err != nil && !os.IsNotExist(err) {
		return err
	}
	var meters []skaffoldMeter
	err = json.Unmarshal(b, &meters)
	if err != nil {
		meters = []skaffoldMeter{}
	}
	meters = append(meters, meter)
	if !isOnline {
		b, _ = json.Marshal(meters)
		return ioutil.WriteFile(filename, b, 0666)
	}

	p.Start()
	for _, m := range meters {
		createMetrics(ctx, m)
	}
	p.Stop()

	if fileExists {
		return os.Remove(filename)
	}
	return nil
}

type creds struct {
	ProjectID string `json:"project_id"`
}

func initCloudMonitoringExporterMetrics() (*push.Controller, error) {
	statikFS, err := statik.FS()
	if err != nil {
		return nil, err
	}
	b, err := fs.ReadFile(statikFS, "/keys.json")
	if err != nil {
		// No keys have been set in this version so do not attempt to write metrics
		if os.IsNotExist(err) {
			return nil, nil
		}
		return nil, err
	}

	var c creds
	err = json.Unmarshal(b, &c)
	if err != nil {
		return nil, fmt.Errorf("error unmarsharling metrics credentials: %v", err)
	}

	formatter := func(desc *metric.Descriptor) string {
		return fmt.Sprintf("custom.googleapis.com/skaffold/%s", desc.Name())
	}

	return mexporter.InstallNewPipeline(
		[]mexporter.Option{
			mexporter.WithProjectID(c.ProjectID),
			mexporter.WithMetricDescriptorTypeFormatter(formatter),
			mexporter.WithMonitoringClientOptions(option.WithCredentialsJSON(b)),
			mexporter.WithOnError(func(err error) {
				logrus.Debugf("Error with metrics: %v", err)
			}),
		},
	)
}

func createMetrics(ctx context.Context, meter skaffoldMeter) {
	// There is a minimum 10 second interval that metrics are allowed to upload to Cloud monitoring
	// A metric is uniquely identified by the metric name and the labels and corresponding values
	// This random number is used as a label to differentiate the metrics per user so if two users
	// run `skaffold build` at the same time they will both have their metrics recorded
	randLabel := label.String("randomizer", strconv.Itoa(rand.Intn(75000)))

	m := global.Meter("skaffold")
	labels := []label.KeyValue{
		label.String("version", meter.Version),
		label.String("os", meter.OS),
		label.String("arch", meter.Arch),
		label.String("command", meter.Command),
		label.String("error", strconv.Itoa(int(meter.ErrorCode))),
		randLabel,
	}

	runCounter := metric.Must(m).NewInt64ValueRecorder("launches", metric.WithDescription("Skaffold Invocations"))
	runCounter.Record(ctx, 1, labels...)

	durationRecorder := metric.Must(m).NewFloat64ValueRecorder("launch/duration",
		metric.WithDescription("durations of skaffold commands in seconds"))
	durationRecorder.Record(ctx, meter.Duration.Seconds(), labels...)
	if meter.Command != "" {
		commandMetrics(ctx, meter, m, randLabel)
		if doesBuild.Contains(meter.Command) {
			builderMetrics(ctx, meter, m, randLabel)
		}
		if doesDeploy.Contains(meter.Command) {
			deployerMetrics(ctx, meter, m, randLabel)
		}
	}

	if meter.ErrorCode != 0 {
		errorMetrics(ctx, meter, m, randLabel)
	}
}

func commandMetrics(ctx context.Context, meter skaffoldMeter, m metric.Meter, randLabel label.KeyValue) {
	commandCounter := metric.Must(m).NewInt64ValueRecorder(meter.Command,
		metric.WithDescription(fmt.Sprintf("Number of times %s is used", meter.Command)))
	labels := []label.KeyValue{
		label.String("error", strconv.Itoa(int(meter.ErrorCode))),
		randLabel,
	}
	commandCounter.Record(ctx, 1, labels...)

	if meter.Command == "dev" {
		iterationCounter := metric.Must(m).NewInt64ValueRecorder("dev/iterations",
			metric.WithDescription("Number of iterations in a dev session"))

		counts := make(map[string]map[proto.StatusCode]int)

		for _, iteration := range meter.DevIterations {
			if _, ok := counts[iteration.intent]; !ok {
				counts[iteration.intent] = make(map[proto.StatusCode]int)
			}
			m := counts[iteration.intent]
			if _, ok := m[iteration.errorCode]; !ok {
				m[iteration.errorCode] = 0
			}
			m[iteration.errorCode]++
		}
		for intention, errorCounts := range counts {
			for errorCode, count := range errorCounts {
				iterationCounter.Record(ctx, int64(count),
					label.String("intent", intention),
					label.String("error", strconv.Itoa(int(errorCode))),
					randLabel)
			}
		}
	}
}

func deployerMetrics(ctx context.Context, meter skaffoldMeter, m metric.Meter, randLabel label.KeyValue) {
	deployerCounter := metric.Must(m).NewInt64ValueRecorder("deployer", metric.WithDescription("Deployers used"))
	for _, deployer := range meter.Deployers {
		deployerCounter.Record(ctx, 1, randLabel, label.String("deployer", deployer))
	}
}

func builderMetrics(ctx context.Context, meter skaffoldMeter, m metric.Meter, randLabel label.KeyValue) {
	builderCounter := metric.Must(m).NewInt64ValueRecorder("builders", metric.WithDescription("Builders used"))
	artifactCounter := metric.Must(m).NewInt64ValueRecorder("artifacts", metric.WithDescription("Number of artifacts used"))
	for builder, count := range meter.Builders {
		bLabel := label.String("builder", builder)
		builderCounter.Record(ctx, 1, bLabel, randLabel)
		artifactCounter.Record(ctx, int64(count), bLabel, randLabel)
	}
}

func errorMetrics(ctx context.Context, meter skaffoldMeter, m metric.Meter, randLabel label.KeyValue) {
	errCounter := metric.Must(m).NewInt64ValueRecorder("errors", metric.WithDescription("Skaffold errors"))
	errCounter.Record(ctx, 1, label.String("error", strconv.Itoa(int(meter.ErrorCode))), randLabel)

	commandLabel := label.String("command", meter.Command)

	switch meter.ErrorCode {
	case proto.StatusCode_UNKNOWN_ERROR:
		unknownErrCounter := metric.Must(m).NewInt64ValueRecorder("errors/unknown", metric.WithDescription("Unknown Skaffold Errors"))
		unknownErrCounter.Record(ctx, 1, randLabel)
	case proto.StatusCode_DEPLOY_UNKNOWN:
		unknownCounter := metric.Must(m).NewInt64ValueRecorder("deploy/unknown", metric.WithDescription("Unknown deploy Skaffold Errors"))
		unknownCounter.Record(ctx, 1, commandLabel, randLabel)
	case proto.StatusCode_BUILD_UNKNOWN:
		unknownCounter := metric.Must(m).NewInt64ValueRecorder("build/unknown", metric.WithDescription("Unknown build Skaffold Errors"))
		unknownCounter.Record(ctx, 1, commandLabel, randLabel)
	}
}<|MERGE_RESOLUTION|>--- conflicted
+++ resolved
@@ -110,10 +110,8 @@
 	}()
 }
 
-<<<<<<< HEAD
-func InitMeter(runCtx *runcontext.RunContext, configs []*latest.SkaffoldConfig) {
-	meter.Command = runCtx.Opts.Command
-	meter.PlatformType = yamltags.GetYamlTag(configs[0].Build.BuildType)
+func InitMeterFromConfig(configs []*latest.SkaffoldConfig) {
+	meter.PlatformType = yamltags.GetYamlTag(configs[0].Build.BuildType) // TODO: support multiple build types
 	for _, config := range configs {
 		for _, artifact := range config.Pipeline.Build.Artifacts {
 			if _, ok := meter.Builders[yamltags.GetYamlTag(artifact.ArtifactType)]; ok {
@@ -124,20 +122,6 @@
 			if artifact.Sync != nil {
 				meter.SyncType[yamltags.GetYamlTag(artifact.Sync)] = true
 			}
-			meter.Deployers = append(meter.Deployers, yamltags.GetYamlTags(config.Deploy.DeployType)...)
-			meter.BuildArtifacts += len(config.Pipeline.Build.Artifacts)
-=======
-func InitMeterFromConfig(config *latest.SkaffoldConfig) {
-	meter.PlatformType = yamltags.GetYamlTag(config.Build.BuildType)
-	for _, artifact := range config.Pipeline.Build.Artifacts {
-		if _, ok := meter.Builders[yamltags.GetYamlTag(artifact.ArtifactType)]; ok {
-			meter.Builders[yamltags.GetYamlTag(artifact.ArtifactType)]++
-		} else {
-			meter.Builders[yamltags.GetYamlTag(artifact.ArtifactType)] = 1
-		}
-		if artifact.Sync != nil {
-			meter.SyncType[yamltags.GetYamlTag(artifact.Sync)] = true
->>>>>>> 531adb67
 		}
 	}
 }
