/*
Copyright 2019 The Skaffold Authors

Licensed under the Apache License, Version 2.0 (the "License");
you may not use this file except in compliance with the License.
You may obtain a copy of the License at

    http://www.apache.org/licenses/LICENSE-2.0

Unless required by applicable law or agreed to in writing, software
distributed under the License is distributed on an "AS IS" BASIS,
WITHOUT WARRANTIES OR CONDITIONS OF ANY KIND, either express or implied.
See the License for the specific language governing permissions and
limitations under the License.
*/

package runner

import (
	"context"
	"errors"
	"fmt"
	"io"
	"time"

	"github.com/sirupsen/logrus"

	"github.com/GoogleContainerTools/skaffold/pkg/skaffold/build"
	"github.com/GoogleContainerTools/skaffold/pkg/skaffold/color"
	sErrors "github.com/GoogleContainerTools/skaffold/pkg/skaffold/errors"
	"github.com/GoogleContainerTools/skaffold/pkg/skaffold/event"
	"github.com/GoogleContainerTools/skaffold/pkg/skaffold/filemon"
	"github.com/GoogleContainerTools/skaffold/pkg/skaffold/instrumentation"
	"github.com/GoogleContainerTools/skaffold/pkg/skaffold/kubernetes"
	"github.com/GoogleContainerTools/skaffold/pkg/skaffold/kubernetes/portforward"
	"github.com/GoogleContainerTools/skaffold/pkg/skaffold/schema/latest"
	"github.com/GoogleContainerTools/skaffold/pkg/skaffold/sync"
	"github.com/GoogleContainerTools/skaffold/pkg/skaffold/util"
	"github.com/GoogleContainerTools/skaffold/proto/v1"
)

// ErrorConfigurationChanged is a special error that's returned when the skaffold configuration was changed.
var ErrorConfigurationChanged = errors.New("configuration changed")

var (
	// For testing
	fileSyncInProgress = event.FileSyncInProgress
	fileSyncFailed     = event.FileSyncFailed
	fileSyncSucceeded  = event.FileSyncSucceeded
)

func (r *SkaffoldRunner) doDev(ctx context.Context, out io.Writer, logger *kubernetes.LogAggregator, forwarderManager portforward.Forwarder) error {
	if r.changeSet.needsReload {
		return ErrorConfigurationChanged
	}

	buildIntent, syncIntent, deployIntent := r.intents.GetIntents()
	needsSync := syncIntent && len(r.changeSet.needsResync) > 0
	needsBuild := buildIntent && len(r.changeSet.needsRebuild) > 0
	needsTest := r.changeSet.needsRetest
	needsDeploy := deployIntent && r.changeSet.needsRedeploy
	if !needsSync && !needsBuild && !needsTest && !needsDeploy {
		return nil
	}

	logger.Mute()
	// if any action is going to be performed, reset the monitor's changed component tracker for debouncing
	defer r.monitor.Reset()
	defer r.listener.LogWatchToUser(out)
	event.DevLoopInProgress(r.devIteration)
	defer func() { r.devIteration++ }()

	meterUpdated := false
	if needsSync {
		defer func() {
			r.changeSet.resetSync()
			r.intents.resetSync()
		}()
		instrumentation.AddDevIteration("sync")
		meterUpdated = true
		for _, s := range r.changeSet.needsResync {
			fileCount := len(s.Copy) + len(s.Delete)
			color.Default.Fprintf(out, "Syncing %d files for %s\n", fileCount, s.Image)
			fileSyncInProgress(fileCount, s.Image)

			if err := r.syncer.Sync(ctx, s); err != nil {
				logrus.Warnln("Skipping deploy due to sync error:", err)
				fileSyncFailed(fileCount, s.Image, err)
				event.DevLoopFailedInPhase(r.devIteration, sErrors.FileSync, err)
				return nil
			}

			fileSyncSucceeded(fileCount, s.Image)
		}
	}

	var bRes []build.Artifact
	if needsBuild {
		event.ResetStateOnBuild()
		defer func() {
			r.changeSet.resetBuild()
			r.intents.resetBuild()
		}()
		if !meterUpdated {
			instrumentation.AddDevIteration("build")
			meterUpdated = true
		}

		var err error
		bRes, err = r.Build(ctx, out, r.changeSet.needsRebuild)
		if err != nil {
			logrus.Warnln("Skipping test and deploy due to build error:", err)
			event.DevLoopFailedInPhase(r.devIteration, sErrors.Build, err)
			return nil
		}
<<<<<<< HEAD
		r.changeSet.needsRedeploy = true
		needsDeploy = deployIntent

		// TODO(modali): Add skipTest boolean to Tester itself to avoid this check.
		if !r.runCtx.SkipTests() {
			if err = r.Test(ctx, out, bRes); err != nil {
=======
		needsTest = true
	}

	if needsTest && !r.runCtx.SkipTests() {
		event.ResetStateOnTest()
		defer func() {
			r.changeSet.needsRetest = false
		}()

		if len(bRes) == 0 {
			bRes = r.builds
		}
		if err := r.Test(ctx, out, bRes); err != nil {
			if needsDeploy {
>>>>>>> 70cd58bc
				logrus.Warnln("Skipping deploy due to test error:", err)
			}
			event.DevLoopFailedInPhase(r.devIteration, sErrors.Test, err)
			return nil
		}
	}

	if needsDeploy {
		event.ResetStateOnDeploy()
		defer func() {
			r.changeSet.resetDeploy()
			r.intents.resetDeploy()
		}()

		forwarderManager.Stop()
		if !meterUpdated {
			instrumentation.AddDevIteration("deploy")
		}
		if err := r.Deploy(ctx, out, r.builds); err != nil {
			logrus.Warnln("Skipping deploy due to error:", err)
			event.DevLoopFailedInPhase(r.devIteration, sErrors.Deploy, err)
			return nil
		}
		if err := forwarderManager.Start(ctx, r.runCtx.GetNamespaces()); err != nil {
			logrus.Warnln("Port forwarding failed:", err)
		}
	}
	event.DevLoopComplete(r.devIteration)
	logger.Unmute()
	return nil
}

// Dev watches for changes and runs the skaffold build, test and deploy
// config until interrupted by the user.
func (r *SkaffoldRunner) Dev(ctx context.Context, out io.Writer, artifacts []*latest.Artifact) error {
	event.DevLoopInProgress(r.devIteration)
	defer func() { r.devIteration++ }()
	g := getTransposeGraph(artifacts)
	// Watch artifacts
	start := time.Now()
	color.Default.Fprintln(out, "Listing files to watch...")

	for i := range artifacts {
		artifact := artifacts[i]
		if !r.runCtx.Opts.IsTargetImage(artifact) {
			continue
		}

		color.Default.Fprintf(out, " - %s\n", artifact.ImageName)

		select {
		case <-ctx.Done():
			return context.Canceled
		default:
			if err := r.monitor.Register(
				func() ([]string, error) {
					return build.DependenciesForArtifact(ctx, artifact, r.runCtx, r.artifactStore)
				},
				func(e filemon.Events) {
					s, err := sync.NewItem(ctx, artifact, e, r.builds, r.runCtx, len(g[artifact.ImageName]))
					switch {
					case err != nil:
						logrus.Warnf("error adding dirty artifact to changeset: %s", err.Error())
					case s != nil:
						r.changeSet.AddResync(s)
					default:
						addRebuild(g, artifact, r.changeSet.AddRebuild, r.runCtx.Opts.IsTargetImage)
					}
				},
			); err != nil {
				event.DevLoopFailedWithErrorCode(r.devIteration, proto.StatusCode_DEVINIT_REGISTER_BUILD_DEPS, err)
				return fmt.Errorf("watching files for artifact %q: %w", artifact.ImageName, err)
			}
		}
	}

	// Watch test configuration
	if err := r.monitor.Register(
		r.tester.TestDependencies,
		func(filemon.Events) { r.changeSet.needsRetest = true },
	); err != nil {
		event.DevLoopFailedWithErrorCode(r.devIteration, proto.StatusCode_DEVINIT_REGISTER_TEST_DEPS, err)
		return fmt.Errorf("watching test files: %w", err)
	}

	// Watch deployment configuration
	if err := r.monitor.Register(
		r.deployer.Dependencies,
		func(filemon.Events) { r.changeSet.needsRedeploy = true },
	); err != nil {
		event.DevLoopFailedWithErrorCode(r.devIteration, proto.StatusCode_DEVINIT_REGISTER_DEPLOY_DEPS, err)
		return fmt.Errorf("watching files for deployer: %w", err)
	}

	// Watch Skaffold configuration
	if err := r.monitor.Register(
		func() ([]string, error) { return []string{r.runCtx.ConfigurationFile()}, nil },
		func(filemon.Events) { r.changeSet.needsReload = true },
	); err != nil {
		event.DevLoopFailedWithErrorCode(r.devIteration, proto.StatusCode_DEVINIT_REGISTER_CONFIG_DEP, err)
		return fmt.Errorf("watching skaffold configuration %q: %w", r.runCtx.ConfigurationFile(), err)
	}

	logrus.Infoln("List generated in", util.ShowHumanizeTime(time.Since(start)))

	// Init Sync State
	if err := sync.Init(ctx, artifacts); err != nil {
		event.DevLoopFailedWithErrorCode(r.devIteration, proto.StatusCode_SYNC_INIT_ERROR, err)
		return fmt.Errorf("exiting dev mode because initializing sync state failed: %w", err)
	}

	// First build
	bRes, err := r.Build(ctx, out, artifacts)
	if err != nil {
		event.DevLoopFailedInPhase(r.devIteration, sErrors.Build, err)
		return fmt.Errorf("exiting dev mode because first build failed: %w", err)
	}
	// First test
	if !r.runCtx.SkipTests() {
		if err = r.Test(ctx, out, bRes); err != nil {
			event.DevLoopFailedInPhase(r.devIteration, sErrors.Build, err)
			return fmt.Errorf("exiting dev mode because test failed after first build: %w", err)
		}
	}

	logger := r.createLogger(out, bRes)
	defer logger.Stop()

	debugContainerManager := r.createContainerManager()
	defer debugContainerManager.Stop()

	// Logs should be retrieved up to just before the deploy
	logger.SetSince(time.Now())

	// First deploy
	if err := r.Deploy(ctx, out, r.builds); err != nil {
		event.DevLoopFailedInPhase(r.devIteration, sErrors.Deploy, err)
		return fmt.Errorf("exiting dev mode because first deploy failed: %w", err)
	}

	forwarderManager := r.createForwarder(out)
	defer forwarderManager.Stop()

	if err := forwarderManager.Start(ctx, r.runCtx.GetNamespaces()); err != nil {
		logrus.Warnln("Error starting port forwarding:", err)
	}
	if err := debugContainerManager.Start(ctx, r.runCtx.GetNamespaces()); err != nil {
		logrus.Warnln("Error starting debug container notification:", err)
	}
	// Start printing the logs after deploy is finished
	if err := logger.Start(ctx, r.runCtx.GetNamespaces()); err != nil {
		return fmt.Errorf("starting logger: %w", err)
	}

	color.Yellow.Fprintln(out, "Press Ctrl+C to exit")

	event.DevLoopComplete(0)
	return r.listener.WatchForChanges(ctx, out, func() error {
		return r.doDev(ctx, out, logger, forwarderManager)
	})
}

// graph represents the artifact graph
type graph map[string][]*latest.Artifact

// getTransposeGraph builds the transpose of the graph represented by the artifacts slice, with edges directed from required artifact to the dependent artifact.
func getTransposeGraph(artifacts []*latest.Artifact) graph {
	g := make(map[string][]*latest.Artifact)
	for _, a := range artifacts {
		for _, d := range a.Dependencies {
			g[d.ImageName] = append(g[d.ImageName], a)
		}
	}
	return g
}

// addRebuild runs the `rebuild` function for all target artifacts in the transitive closure on the source `artifact` in graph `g`.
func addRebuild(g graph, artifact *latest.Artifact, rebuild func(*latest.Artifact), isTarget func(*latest.Artifact) bool) {
	if isTarget(artifact) {
		rebuild(artifact)
	}
	for _, a := range g[artifact.ImageName] {
		addRebuild(g, a, rebuild, isTarget)
	}
}<|MERGE_RESOLUTION|>--- conflicted
+++ resolved
@@ -113,15 +113,9 @@
 			event.DevLoopFailedInPhase(r.devIteration, sErrors.Build, err)
 			return nil
 		}
-<<<<<<< HEAD
+		needsTest = true
 		r.changeSet.needsRedeploy = true
 		needsDeploy = deployIntent
-
-		// TODO(modali): Add skipTest boolean to Tester itself to avoid this check.
-		if !r.runCtx.SkipTests() {
-			if err = r.Test(ctx, out, bRes); err != nil {
-=======
-		needsTest = true
 	}
 
 	if needsTest && !r.runCtx.SkipTests() {
@@ -135,7 +129,6 @@
 		}
 		if err := r.Test(ctx, out, bRes); err != nil {
 			if needsDeploy {
->>>>>>> 70cd58bc
 				logrus.Warnln("Skipping deploy due to test error:", err)
 			}
 			event.DevLoopFailedInPhase(r.devIteration, sErrors.Test, err)
