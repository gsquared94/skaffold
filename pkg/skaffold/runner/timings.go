/*
Copyright 2019 The Skaffold Authors

Licensed under the Apache License, Version 2.0 (the "License");
you may not use this file except in compliance with the License.
You may obtain a copy of the License at

    http://www.apache.org/licenses/LICENSE-2.0

Unless required by applicable law or agreed to in writing, software
distributed under the License is distributed on an "AS IS" BASIS,
WITHOUT WARRANTIES OR CONDITIONS OF ANY KIND, either express or implied.
See the License for the specific language governing permissions and
limitations under the License.
*/

package runner

import (
	"context"
	"io"
	"time"

	"github.com/sirupsen/logrus"

	"github.com/GoogleContainerTools/skaffold/pkg/skaffold/build"
	"github.com/GoogleContainerTools/skaffold/pkg/skaffold/color"
	"github.com/GoogleContainerTools/skaffold/pkg/skaffold/deploy"
	"github.com/GoogleContainerTools/skaffold/pkg/skaffold/schema/latest"
	"github.com/GoogleContainerTools/skaffold/pkg/skaffold/test"
)

// WithTimings creates a deployer that logs the duration of each phase.
func WithTimings(b build.Builder, t test.Tester, d deploy.Deployer, cacheArtifacts bool) (build.Builder, test.Tester, deploy.Deployer) {
	w := withTimings{
		Builder:        b,
		Tester:         t,
		Deployer:       d,
		cacheArtifacts: cacheArtifacts,
	}

	return w, w, w
}

type withTimings struct {
	build.Builder
	test.Tester
	deploy.Deployer
	cacheArtifacts bool
}

<<<<<<< HEAD
func (w withTimings) Labels() map[string]string {
	return labels.Merge(w.Builder.Labels(), w.Deployer.Labels())
}

func (w withTimings) Build(ctx context.Context, out io.Writer, artifacts []*latest.Artifact, options []build.BuilderOptions) ([]build.Artifact, error) {
=======
func (w withTimings) Build(ctx context.Context, out io.Writer, tags tag.ImageTags, artifacts []*latest.Artifact) ([]build.Artifact, error) {
>>>>>>> 42c31cc9
	if len(artifacts) == 0 && w.cacheArtifacts {
		return nil, nil
	}
	start := time.Now()

	bRes, err := w.Builder.Build(ctx, out, artifacts, options)
	if err != nil {
		return nil, err
	}

	logrus.Infoln("Build complete in", time.Since(start))
	return bRes, nil
}

func (w withTimings) Test(ctx context.Context, out io.Writer, builds []build.Artifact) error {
	start := time.Now()

	err := w.Tester.Test(ctx, out, builds)
	if err != nil {
		return err
	}

	logrus.Infoln("Test complete in", time.Since(start))
	return nil
}

func (w withTimings) Deploy(ctx context.Context, out io.Writer, builds []build.Artifact) ([]string, error) {
	start := time.Now()
	color.Default.Fprintln(out, "Starting deploy...")

	ns, err := w.Deployer.Deploy(ctx, out, builds)
	if err != nil {
		return nil, err
	}

	logrus.Infoln("Deploy complete in", time.Since(start))
	return ns, err
}

func (w withTimings) Cleanup(ctx context.Context, out io.Writer) error {
	start := time.Now()
	color.Default.Fprintln(out, "Cleaning up...")

	err := w.Deployer.Cleanup(ctx, out)
	if err != nil {
		return err
	}

	logrus.Infoln("Cleanup complete in", time.Since(start))
	return nil
}

func (w withTimings) Prune(ctx context.Context, out io.Writer) error {
	start := time.Now()
	color.Default.Fprintln(out, "Pruning images...")

	err := w.Builder.Prune(ctx, out)
	if err != nil {
		return err
	}

	logrus.Infoln("Image prune complete in", time.Since(start))
	return nil
}<|MERGE_RESOLUTION|>--- conflicted
+++ resolved
@@ -49,15 +49,7 @@
 	cacheArtifacts bool
 }
 
-<<<<<<< HEAD
-func (w withTimings) Labels() map[string]string {
-	return labels.Merge(w.Builder.Labels(), w.Deployer.Labels())
-}
-
 func (w withTimings) Build(ctx context.Context, out io.Writer, artifacts []*latest.Artifact, options []build.BuilderOptions) ([]build.Artifact, error) {
-=======
-func (w withTimings) Build(ctx context.Context, out io.Writer, tags tag.ImageTags, artifacts []*latest.Artifact) ([]build.Artifact, error) {
->>>>>>> 42c31cc9
 	if len(artifacts) == 0 && w.cacheArtifacts {
 		return nil, nil
 	}
