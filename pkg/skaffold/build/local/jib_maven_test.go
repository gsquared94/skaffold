--- conflicted
+++ resolved
@@ -33,76 +33,46 @@
 func TestBuildJibMavenToDocker(t *testing.T) {
 	tests := []struct {
 		description   string
-<<<<<<< HEAD
 		artifact      *latest.JibArtifact
-		cmd           util.Command
-=======
-		artifact      *latest.JibMavenArtifact
 		commands      util.Command
->>>>>>> 0b120a7b
 		shouldErr     bool
 		expectedError string
 	}{
 		{
 			description: "build",
-<<<<<<< HEAD
 			artifact:    &latest.JibArtifact{},
-			cmd:         testutil.FakeRun(t, "mvn -Djib.console=plain jib:_skaffold-fail-if-jib-out-of-date -Djib.requiredVersion="+jib.MinimumJibMavenVersion+" --non-recursive prepare-package jib:dockerBuild -Dimage=img:tag"),
-		},
-		{
-			description: "build with additional flags",
-			artifact:    &latest.JibArtifact{Flags: []string{"--flag1", "--flag2"}},
-			cmd:         testutil.FakeRun(t, "mvn -Djib.console=plain jib:_skaffold-fail-if-jib-out-of-date -Djib.requiredVersion="+jib.MinimumJibMavenVersion+" --flag1 --flag2 --non-recursive prepare-package jib:dockerBuild -Dimage=img:tag"),
-		},
-		{
-			description: "build with project",
-			artifact:    &latest.JibArtifact{Project: "module"},
-			cmd:         testutil.FakeRun(t, "mvn -Djib.console=plain jib:_skaffold-fail-if-jib-out-of-date -Djib.requiredVersion="+jib.MinimumJibMavenVersion+" --projects module --also-make package jib:dockerBuild -Djib.containerize=module -Dimage=img:tag"),
-		},
-		{
-			description: "build with project and profile",
-			artifact:    &latest.JibArtifact{Project: "module", Profile: "profile"},
-			cmd:         testutil.FakeRun(t, "mvn -Djib.console=plain jib:_skaffold-fail-if-jib-out-of-date -Djib.requiredVersion="+jib.MinimumJibMavenVersion+" --activate-profiles profile --projects module --also-make package jib:dockerBuild -Djib.containerize=module -Dimage=img:tag"),
-		},
-		{
-			description:   "fail build",
-			artifact:      &latest.JibArtifact{},
-			cmd:           testutil.FakeRunErr(t, "mvn -Djib.console=plain jib:_skaffold-fail-if-jib-out-of-date -Djib.requiredVersion="+jib.MinimumJibMavenVersion+" --non-recursive prepare-package jib:dockerBuild -Dimage=img:tag", errors.New("BUG")),
-=======
-			artifact:    &latest.JibMavenArtifact{},
 			commands: testutil.CmdRun(
 				"mvn -Djib.console=plain jib:_skaffold-fail-if-jib-out-of-date -Djib.requiredVersion=" + jib.MinimumJibMavenVersion + " --non-recursive prepare-package jib:dockerBuild -Dimage=img:tag",
 			),
 		},
 		{
 			description: "build with additional flags",
-			artifact:    &latest.JibMavenArtifact{Flags: []string{"--flag1", "--flag2"}},
+			artifact:    &latest.JibArtifact{Flags: []string{"--flag1", "--flag2"}},
 			commands: testutil.CmdRun(
 				"mvn -Djib.console=plain jib:_skaffold-fail-if-jib-out-of-date -Djib.requiredVersion=" + jib.MinimumJibMavenVersion + " --flag1 --flag2 --non-recursive prepare-package jib:dockerBuild -Dimage=img:tag",
 			),
 		},
 		{
 			description: "build with module",
-			artifact:    &latest.JibMavenArtifact{Module: "module"},
+			artifact:    &latest.JibArtifact{Project: "module"},
 			commands: testutil.CmdRun(
 				"mvn -Djib.console=plain jib:_skaffold-fail-if-jib-out-of-date -Djib.requiredVersion=" + jib.MinimumJibMavenVersion + " --projects module --also-make package jib:dockerBuild -Djib.containerize=module -Dimage=img:tag",
 			),
 		},
 		{
 			description: "build with module and profile",
-			artifact:    &latest.JibMavenArtifact{Module: "module", Profile: "profile"},
+			artifact:    &latest.JibArtifact{Project: "module", Profile: "profile"},
 			commands: testutil.CmdRun(
 				"mvn -Djib.console=plain jib:_skaffold-fail-if-jib-out-of-date -Djib.requiredVersion=" + jib.MinimumJibMavenVersion + " --activate-profiles profile --projects module --also-make package jib:dockerBuild -Djib.containerize=module -Dimage=img:tag",
 			),
 		},
 		{
 			description: "fail build",
-			artifact:    &latest.JibMavenArtifact{},
+			artifact:    &latest.JibArtifact{},
 			commands: testutil.CmdRunErr(
 				"mvn -Djib.console=plain jib:_skaffold-fail-if-jib-out-of-date -Djib.requiredVersion="+jib.MinimumJibMavenVersion+" --non-recursive prepare-package jib:dockerBuild -Dimage=img:tag",
 				errors.New("BUG"),
 			),
->>>>>>> 0b120a7b
 			shouldErr:     true,
 			expectedError: "maven build failed",
 		},
@@ -136,76 +106,46 @@
 func TestBuildJibMavenToRegistry(t *testing.T) {
 	tests := []struct {
 		description   string
-<<<<<<< HEAD
 		artifact      *latest.JibArtifact
-		cmd           util.Command
-=======
-		artifact      *latest.JibMavenArtifact
 		commands      util.Command
->>>>>>> 0b120a7b
 		shouldErr     bool
 		expectedError string
 	}{
 		{
 			description: "build",
-<<<<<<< HEAD
 			artifact:    &latest.JibArtifact{},
-			cmd:         testutil.FakeRun(t, "mvn -Djib.console=plain jib:_skaffold-fail-if-jib-out-of-date -Djib.requiredVersion="+jib.MinimumJibMavenVersion+" --non-recursive prepare-package jib:build -Dimage=img:tag"),
-		},
-		{
-			description: "build with additional flags",
-			artifact:    &latest.JibArtifact{Flags: []string{"--flag1", "--flag2"}},
-			cmd:         testutil.FakeRun(t, "mvn -Djib.console=plain jib:_skaffold-fail-if-jib-out-of-date -Djib.requiredVersion="+jib.MinimumJibMavenVersion+" --flag1 --flag2 --non-recursive prepare-package jib:build -Dimage=img:tag"),
-		},
-		{
-			description: "build with project",
-			artifact:    &latest.JibArtifact{Project: "module"},
-			cmd:         testutil.FakeRun(t, "mvn -Djib.console=plain jib:_skaffold-fail-if-jib-out-of-date -Djib.requiredVersion="+jib.MinimumJibMavenVersion+" --projects module --also-make package jib:build -Djib.containerize=module -Dimage=img:tag"),
-		},
-		{
-			description: "build with project and profile",
-			artifact:    &latest.JibArtifact{Project: "module", Profile: "profile"},
-			cmd:         testutil.FakeRun(t, "mvn -Djib.console=plain jib:_skaffold-fail-if-jib-out-of-date -Djib.requiredVersion="+jib.MinimumJibMavenVersion+" --activate-profiles profile --projects module --also-make package jib:build -Djib.containerize=module -Dimage=img:tag"),
-		},
-		{
-			description:   "fail build",
-			artifact:      &latest.JibArtifact{},
-			cmd:           testutil.FakeRunErr(t, "mvn -Djib.console=plain jib:_skaffold-fail-if-jib-out-of-date -Djib.requiredVersion="+jib.MinimumJibMavenVersion+" --non-recursive prepare-package jib:build -Dimage=img:tag", errors.New("BUG")),
-=======
-			artifact:    &latest.JibMavenArtifact{},
 			commands: testutil.CmdRun(
 				"mvn -Djib.console=plain jib:_skaffold-fail-if-jib-out-of-date -Djib.requiredVersion=" + jib.MinimumJibMavenVersion + " --non-recursive prepare-package jib:build -Dimage=img:tag",
 			),
 		},
 		{
 			description: "build with additional flags",
-			artifact:    &latest.JibMavenArtifact{Flags: []string{"--flag1", "--flag2"}},
+			artifact:    &latest.JibArtifact{Flags: []string{"--flag1", "--flag2"}},
 			commands: testutil.CmdRun(
 				"mvn -Djib.console=plain jib:_skaffold-fail-if-jib-out-of-date -Djib.requiredVersion=" + jib.MinimumJibMavenVersion + " --flag1 --flag2 --non-recursive prepare-package jib:build -Dimage=img:tag",
 			),
 		},
 		{
 			description: "build with module",
-			artifact:    &latest.JibMavenArtifact{Module: "module"},
+			artifact:    &latest.JibArtifact{Project: "module"},
 			commands: testutil.CmdRun(
 				"mvn -Djib.console=plain jib:_skaffold-fail-if-jib-out-of-date -Djib.requiredVersion=" + jib.MinimumJibMavenVersion + " --projects module --also-make package jib:build -Djib.containerize=module -Dimage=img:tag",
 			),
 		},
 		{
 			description: "build with module and profile",
-			artifact:    &latest.JibMavenArtifact{Module: "module", Profile: "profile"},
+			artifact:    &latest.JibArtifact{Project: "module", Profile: "profile"},
 			commands: testutil.CmdRun(
 				"mvn -Djib.console=plain jib:_skaffold-fail-if-jib-out-of-date -Djib.requiredVersion=" + jib.MinimumJibMavenVersion + " --activate-profiles profile --projects module --also-make package jib:build -Djib.containerize=module -Dimage=img:tag",
 			),
 		},
 		{
 			description: "fail build",
-			artifact:    &latest.JibMavenArtifact{},
+			artifact:    &latest.JibArtifact{},
 			commands: testutil.CmdRunErr(
 				"mvn -Djib.console=plain jib:_skaffold-fail-if-jib-out-of-date -Djib.requiredVersion="+jib.MinimumJibMavenVersion+" --non-recursive prepare-package jib:build -Dimage=img:tag",
 				errors.New("BUG"),
 			),
->>>>>>> 0b120a7b
 			shouldErr:     true,
 			expectedError: "maven build failed",
 		},
