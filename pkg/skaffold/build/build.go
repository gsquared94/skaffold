--- conflicted
+++ resolved
@@ -34,13 +34,7 @@
 // This could include pushing to a authorized repository or loading the nodes with the image.
 // If artifacts is supplied, the builder should only rebuild those artifacts.
 type Builder interface {
-<<<<<<< HEAD
-	Labels() map[string]string
-
 	Build(ctx context.Context, out io.Writer, artifacts []*latest.Artifact, options []BuilderOptions) ([]Artifact, error)
-=======
-	Build(ctx context.Context, out io.Writer, tags tag.ImageTags, artifacts []*latest.Artifact) ([]Artifact, error)
->>>>>>> 42c31cc9
 
 	// Prune removes images built with Skaffold
 	Prune(context.Context, io.Writer) error
