--- conflicted
+++ resolved
@@ -399,7 +399,6 @@
 		DefinedOn:     []string{"deploy", "dev", "run", "debug"},
 	},
 	{
-<<<<<<< HEAD
 		Name:          "build-image",
 		Shorthand:     "b",
 		Usage:         "Only build artifacts with image names that contain the given substring. Default is to build sources for all artifacts",
@@ -407,14 +406,14 @@
 		DefValue:      []string{},
 		FlagAddMethod: "StringSliceVar",
 		DefinedOn:     []string{"build", "run"},
-=======
+	},
+	{
 		Name:          "detect-minikube",
 		Usage:         "Use heuristics to detect a minikube cluster",
 		Value:         &opts.DetectMinikube,
 		DefValue:      false,
 		FlagAddMethod: "BoolVar",
 		DefinedOn:     []string{"build", "debug", "delete", "deploy", "dev", "run"},
->>>>>>> 7b4eb4a9
 	},
 }
 
